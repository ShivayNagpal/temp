import { NextApiRequest, NextApiResponse } from 'next';

import { ensureHasValidSession, getUserHash } from '@/utils/server/auth';
import { getTiktokenEncoding } from '@/utils/server/tiktoken';
import { cleanSourceText } from '@/utils/server/webpage';

import { Message } from '@/types/chat';
import { GoogleBody, GoogleSource } from '@/types/google';

import { Tiktoken } from 'tiktoken/lite/init';
import { Readability } from '@mozilla/readability';
import endent from 'endent';
import jsdom, { JSDOM } from 'jsdom';
import path from 'node:path';
import { getOpenAIApi } from '@/utils/server/openai';
<<<<<<< HEAD
import { OpenAIError } from '@/utils/server';
import { getErrorResponseBody } from '@/utils/server/error';
=======
import { saveLlmUsage, verifyUserLlmUsage } from '@/utils/server/llmUsage';
>>>>>>> 9c13561d

const handler = async (req: NextApiRequest, res: NextApiResponse<any>) => {
  // Vercel Hack
  // https://github.com/orgs/vercel/discussions/1278
  // eslint-disable-next-line no-unused-vars
  const vercelFunctionHack = path.resolve('./public', '');

  if (!(await ensureHasValidSession(req, res))) {
    return res.status(401).json({ error: 'Unauthorized' });
  }

  const userId = await getUserHash(req, res);

  let encoding: Tiktoken | null = null;
  try {
    const { messages, key, model, googleAPIKey, googleCSEId } =
      req.body as GoogleBody;
    try {
      await verifyUserLlmUsage(userId, model.id);
    } catch (e: any) {
      return res.status(429).json({ error: e.message });
    }

    encoding = await getTiktokenEncoding(model.id);

    const userMessage = messages[messages.length - 1];
    const query = encodeURIComponent(userMessage.content.trim());

    const googleRes = await fetch(
      `https://customsearch.googleapis.com/customsearch/v1?key=${googleAPIKey ? googleAPIKey : process.env.GOOGLE_API_KEY
      }&cx=${googleCSEId ? googleCSEId : process.env.GOOGLE_CSE_ID
      }&q=${query}&num=5`,
    );

    const googleData = await googleRes.json();

    const sources: GoogleSource[] = googleData.items.map((item: any) => ({
      title: item.title,
      link: item.link,
      displayLink: item.displayLink,
      snippet: item.snippet,
      image: item.pagemap?.cse_image?.[0]?.src,
      text: '',
    }));

    const textDecoder = new TextDecoder();
    const sourcesWithText: any = await Promise.all(
      sources.map(async (source) => {
        try {
          const timeoutPromise = new Promise((_, reject) =>
            setTimeout(() => reject(new Error('Request timed out')), 5000),
          );

          const res = (await Promise.race([
            fetch(source.link),
            timeoutPromise,
          ])) as any;

          // if (res) {
          const html = await res.text();

          const virtualConsole = new jsdom.VirtualConsole();
          virtualConsole.on('error', (error) => {
            if (!error.message.includes('Could not parse CSS stylesheet')) {
              console.error(error);
            }
          });

          const dom = new JSDOM(html, { virtualConsole });
          const doc = dom.window.document;
          const parsed = new Readability(doc).parse();

          if (parsed) {
            let sourceText = cleanSourceText(parsed.textContent);

            // 400 tokens per source
            let encodedText = encoding!.encode(sourceText);
            if (encodedText.length > 400) {
              encodedText = encodedText.slice(0, 400);
            }
            return {
              ...source,
              text: textDecoder.decode(encoding!.decode(encodedText)),
            } as GoogleSource;
          }
          // }

          return null;
        } catch (error) {
          console.error(error);
          return null;
        }
      }),
    );

    const filteredSources: GoogleSource[] = sourcesWithText.filter(Boolean);
    let sourceTexts: string[] = [];
    let tokenSizeTotal = 0;
    for (const source of filteredSources) {
      const text = endent`
      ${source.title} (${source.link}):
      ${source.text}
      `;
      const tokenSize = encoding.encode(text).length;
      if (tokenSizeTotal + tokenSize > 2000) {
        break;
      }
      sourceTexts.push(text);
      tokenSizeTotal += tokenSize;
    }

    const answerPrompt = endent`
    Provide me with the information I requested. Use the sources to provide an accurate response. Respond in markdown format. Cite the sources you used as a markdown link as you use them at the end of each sentence by number of the source (ex: [[1]](link.com)). Provide an accurate response and then stop. Today's date is ${new Date().toLocaleDateString()}.

    Example Input:
    What's the weather in San Francisco today?

    Example Sources:
    [Weather in San Francisco](https://www.google.com/search?q=weather+san+francisco)

    Example Response:
    It's 70 degrees and sunny in San Francisco today. [[1]](https://www.google.com/search?q=weather+san+francisco)

    Input:
    ${userMessage.content.trim()}

    Sources:
    ${sourceTexts}

    Response:
    `;

    const answerMessage: Message = { role: 'user', content: answerPrompt };
    const openai = getOpenAIApi(model.azureDeploymentId);
    let answerRes;
    try {
      answerRes = await openai.createChatCompletion({
        model: model.id,
        messages: [
          {
            role: 'system',
            content: `Use the sources to provide an accurate response. Respond in markdown format. Cite the sources you used as [1](link), etc, as you use them. Maximum 4 sentences.`,
          },
          answerMessage,
        ],
        max_tokens: 1000,
        temperature: 1,
        stream: false,
      })
    } catch (error: any) {
      if (error.response) {
        const { message, type, param, code } = error.response.data.error;
        throw new OpenAIError(message, type, param, code)
      } else throw error
    }

    const { choices: choices2, usage } = await answerRes.data;
    const answer = choices2[0].message!.content;

    await saveLlmUsage(userId, model.id, "google", {
      prompt: usage?.prompt_tokens ?? 0,
      completion: usage?.completion_tokens ?? 0,
      total: usage?.total_tokens ?? 0
    })

    res.status(200).json({ answer });
  } catch (error) {
    console.error(error);
    const errorRes = getErrorResponseBody(error);
    res.status(500).json(errorRes);
  } finally {
    if (encoding !== null) {
      encoding.free();
    }
  }
};

export default handler;<|MERGE_RESOLUTION|>--- conflicted
+++ resolved
@@ -13,12 +13,9 @@
 import jsdom, { JSDOM } from 'jsdom';
 import path from 'node:path';
 import { getOpenAIApi } from '@/utils/server/openai';
-<<<<<<< HEAD
 import { OpenAIError } from '@/utils/server';
 import { getErrorResponseBody } from '@/utils/server/error';
-=======
 import { saveLlmUsage, verifyUserLlmUsage } from '@/utils/server/llmUsage';
->>>>>>> 9c13561d
 
 const handler = async (req: NextApiRequest, res: NextApiResponse<any>) => {
   // Vercel Hack
