--- conflicted
+++ resolved
@@ -8,11 +8,7 @@
 import { useCreateReducer } from '@/hooks/useCreateReducer';
 
 import { cleanConversationHistory } from '@/utils/app/clean';
-<<<<<<< HEAD
-import { DEFAULT_SYSTEM_PROMPT, OPENAI_API_TYPE } from '@/utils/app/const';
-=======
-import { DEFAULT_SYSTEM_PROMPT, PROMPT_SHARING_ENABLED } from '@/utils/app/const';
->>>>>>> 26b6bc11
+import { DEFAULT_SYSTEM_PROMPT, OPENAI_API_TYPE, PROMPT_SHARING_ENABLED } from '@/utils/app/const';
 import { trpc } from '@/utils/trpc';
 
 import { Conversation } from '@/types/chat';
@@ -29,22 +25,16 @@
   serverSideApiKeyIsSet: boolean;
   serverSidePluginKeysSet: boolean;
   defaultModelId: OpenAIModelID;
-<<<<<<< HEAD
   isAzureOpenAI: boolean;
-=======
-  promptSharingEnabled: boolean
->>>>>>> 26b6bc11
+  promptSharingEnabled: boolean;
 }
 
 const Home = ({
   serverSideApiKeyIsSet,
   serverSidePluginKeysSet,
   defaultModelId,
-<<<<<<< HEAD
-  isAzureOpenAI
-=======
-  promptSharingEnabled
->>>>>>> 26b6bc11
+  isAzureOpenAI,
+  promptSharingEnabled,
 }: Props) => {
   const { t } = useTranslation('chat');
   const settingsQuery = trpc.settings.get.useQuery();
@@ -61,11 +51,8 @@
     initialState: {
       ...initialState,
       stopConversationRef: stopConversationRef,
-<<<<<<< HEAD
-      isAzureOpenAI
-=======
-      promptSharingEnabled: promptSharingEnabled
->>>>>>> 26b6bc11
+      isAzureOpenAI,
+      promptSharingEnabled: promptSharingEnabled,
     } as HomeInitialState,
   });
 
