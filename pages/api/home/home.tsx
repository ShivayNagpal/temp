--- conflicted
+++ resolved
@@ -8,11 +8,7 @@
 import { useCreateReducer } from '@/hooks/useCreateReducer';
 
 import { cleanConversationHistory } from '@/utils/app/clean';
-<<<<<<< HEAD
-import { DEFAULT_SYSTEM_PROMPT, SUPPORT_EMAIL } from '@/utils/app/const';
-=======
-import { DEFAULT_SYSTEM_PROMPT, PROMPT_SHARING_ENABLED } from '@/utils/app/const';
->>>>>>> 26b6bc11
+import { DEFAULT_SYSTEM_PROMPT, SUPPORT_EMAIL, PROMPT_SHARING_ENABLED } from '@/utils/app/const';
 import { trpc } from '@/utils/trpc';
 
 import { Conversation } from '@/types/chat';
@@ -29,22 +25,16 @@
   serverSideApiKeyIsSet: boolean;
   serverSidePluginKeysSet: boolean;
   defaultModelId: OpenAIModelID;
-<<<<<<< HEAD
   supportEmail: string,
-=======
-  promptSharingEnabled: boolean
->>>>>>> 26b6bc11
+  promptSharingEnabled: boolean,
 }
 
 const Home = ({
   serverSideApiKeyIsSet,
   serverSidePluginKeysSet,
   defaultModelId,
-<<<<<<< HEAD
   supportEmail,
-=======
-  promptSharingEnabled
->>>>>>> 26b6bc11
+  promptSharingEnabled,
 }: Props) => {
   const { t } = useTranslation('chat');
   const settingsQuery = trpc.settings.get.useQuery();
@@ -61,11 +51,8 @@
     initialState: {
       ...initialState,
       stopConversationRef: stopConversationRef,
-<<<<<<< HEAD
       supportEmail,
-=======
-      promptSharingEnabled: promptSharingEnabled
->>>>>>> 26b6bc11
+      promptSharingEnabled: promptSharingEnabled,
     } as HomeInitialState,
   });
 
