--- conflicted
+++ resolved
@@ -15,11 +15,8 @@
 import { PromptTemplate } from 'langchain/prompts';
 import { ChatCompletionRequestMessage, Configuration, OpenAIApi } from 'openai';
 import { getOpenAIApi } from '@/utils/server/openai';
-<<<<<<< HEAD
 import { OpenAIError } from '@/utils/server';
-=======
 import { saveLlmUsage } from '@/utils/server/llmUsage';
->>>>>>> 9c13561d
 
 const setupCallbackManager = (verbose: boolean): void => {
   const callbackManager = new CallbackManager();
